--- conflicted
+++ resolved
@@ -52,11 +52,7 @@
 			fmt.Println(base64.StdEncoding.EncodeToString(hashmap.GenerateKey()))
 		case "payload":
 
-<<<<<<< HEAD
-			opts := hashmap.Options{
-=======
 			opts := hashmap.GeneratePayloadOptions{
->>>>>>> 7bd6fd20
 				Message:   message,
 				TTL:       ttl,
 				Timestamp: timestamp,
@@ -71,11 +67,7 @@
 				log.Fatal(err)
 			}
 
-<<<<<<< HEAD
-			payload, err := hashmap.GeneratePayloadBytes(opts, pk)
-=======
 			payload, err := hashmap.GeneratePayload(opts, pk)
->>>>>>> 7bd6fd20
 			if err != nil {
 				log.Fatal(err)
 			}
